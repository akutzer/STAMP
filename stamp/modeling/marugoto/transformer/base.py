--- conflicted
+++ resolved
@@ -82,7 +82,7 @@
     device = torch.device('cuda' if torch.cuda.is_available() else 'cpu')
     if device.type == "cuda":
         # allow for usage of TensorFloat32 as internal dtype for matmul on modern NVIDIA GPUs
-        torch.set_float32_matmul_precision("medium")
+        torch.set_float32_matmul_precision("high")
 
     target_enc, targs = targets
     train_ds = make_dataset(
@@ -228,17 +228,12 @@
         add_features=add_features,
         bag_size=None)
 
-<<<<<<< HEAD
-    test_dl = DataLoader(test_ds, batch_size=1, shuffle=False, num_workers=8)
+    test_dl = DataLoader(
+        test_ds, batch_size=1, shuffle=False, num_workers=8,
+        device=device, pin_memory=device.type == "cuda")
+
+    #removed softmax in forward, but add here to get 0-1 probabilities
     patient_preds, patient_targs = learn.get_preds(dl=test_dl, act=lambda x: x)
-=======
-    test_dl = DataLoader(
-        test_ds, batch_size=1, shuffle=False, num_workers=1,
-        device=device, pin_memory=device.type == "cuda")
-
-    #removed softmax in forward, but add here to get 0-1 probabilities
-    patient_preds, patient_targs = learn.get_preds(dl=test_dl, act=nn.Softmax(dim=1))
->>>>>>> 828d1496
 
     # make into DF w/ ground truth
     patient_preds_df = pd.DataFrame.from_dict({
