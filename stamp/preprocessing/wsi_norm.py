--- conflicted
+++ resolved
@@ -23,12 +23,13 @@
 from .normalizer.normalizer import MacenkoNormalizer
 from .extractor.feature_extractors import FeatureExtractor, store_features, store_metadata
 from .helpers.common import supported_extensions
-<<<<<<< HEAD
-=======
-from .helpers.concurrent_canny_rejection import reject_background
-from .helpers.loading_slides import process_slide_jpg, load_slide, get_raw_tile_list
-from .helpers.feature_extractors import FeatureExtractorCTP, FeatureExtractorUNI, extract_features_
->>>>>>> c71e04db
+
+# upstream:
+# from .helpers.concurrent_canny_rejection import reject_background
+# from .helpers.loading_slides import process_slide_jpg, load_slide, get_raw_tile_list
+# from .helpers.feature_extractors import FeatureExtractorCTP, FeatureExtractorUNI, extract_features_
+
+# downstream:
 from .helpers.exceptions import MPPExtractionError
 from .helpers.load_slides import load_slide
 from .helpers.load_patches import extract_patches, reconstruct_from_patches
@@ -74,52 +75,56 @@
         image = image.resize((int(width * ratio), int(height * ratio)))
     image.save(path)
 
-<<<<<<< HEAD
-
+
+# downstream:
 def preprocess(output_dir: Path, wsi_dir: Path, model_path: Path, cache_dir: Path,
                cache: bool = False, norm: bool = False, normalization_template: Optional[Path] = None,
                del_slide: bool = False, only_feature_extraction: bool = False,
                keep_dir_structure: bool = False, cores: int = 8, target_microns: int = 256,
-               patch_size: int = 224, batch_size: int = 64, device: str = "cuda"
+               patch_size: int = 224, batch_size: int = 64, device: str = "cuda",
+               feat_extractor: str = "ctp"
                ):
-    target_mpp = target_microns / patch_size
-    patch_size = (patch_size, patch_size) # (224, 224) by default
-
-    # Initialize the feature extraction model
-    print(f"Initializing CTransPath model as feature extractor...")
-    has_gpu = torch.cuda.is_available()
-    device = torch.device(device) if "cuda" in device and has_gpu else torch.device("cpu")
-    extractor = FeatureExtractor.from_checkpoint(checkpoint_path=model_path, device=device)
-
-    # Create output and cache directories
-=======
-def preprocess(output_dir: Path, wsi_dir: Path, model_path: Path, cache_dir: Path, norm: bool,
-               del_slide: bool, only_feature_extraction: bool, cache: bool = True, cores: int = 8,
-               target_microns: int = 256, patch_size: int = 224, keep_dir_structure: bool = False,
-               device: str = "cuda", normalization_template: Path = None, feat_extractor: str = "ctp"):
+#     target_mpp = target_microns / patch_size
+#     patch_size = (patch_size, patch_size) # (224, 224) by default
+
+#     # Initialize the feature extraction model
+#     print(f"Initializing CTransPath model as feature extractor...")
+#     has_gpu = torch.cuda.is_available()
+#     device = torch.device(device) if "cuda" in device and has_gpu else torch.device("cpu")
+#     extractor = FeatureExtractor.from_checkpoint(checkpoint_path=model_path, device=device)
+
+#     # Create output and cache directories
+    
+
+# def preprocess(output_dir: Path, wsi_dir: Path, model_path: Path, cache_dir: Path, norm: bool,
+#                del_slide: bool, only_feature_extraction: bool, cache: bool = True, cores: int = 8,
+#                target_microns: int = 256, patch_size: int = 224, keep_dir_structure: bool = False,
+#                device: str = "cuda", normalization_template: Path = None, feat_extractor: str = "ctp"):
     # Clean up potentially old leftover .lock files
     for lockfile in wsi_dir.glob("**/*.lock"):
         if time.time() - os.path.getmtime(lockfile) > 20:
             clean_lockfile(lockfile)
-    has_gpu = torch.cuda.is_available()
-    target_mpp = target_microns/patch_size
-    patch_shape = (patch_size, patch_size) #(224, 224) by default
-    step_size = patch_size #have 0 overlap by default
     
+    target_mpp = target_microns / patch_size
+    patch_size = (patch_size, patch_size) # (224, 224) by default
+
+
     # Initialize the feature extraction model
     print(f"Initialising feature extractor {feat_extractor}...")
+    has_gpu = torch.cuda.is_available()
+    device = torch.device(device) if "cuda" in device and has_gpu else torch.device("cpu")
+    # extractor = FeatureExtractor.from_checkpoint(checkpoint_path=model_path, device=device)
     if feat_extractor == "ctp":
-        extractor = FeatureExtractorCTP(checkpoint_path=model_path)
+        extractor = FeatureExtractor.init_ctranspath(model_path, device)
     elif feat_extractor == "uni":
-        extractor = FeatureExtractorUNI()
+        extractor = FeatureExtractor.init_uni(device)
     else:
         raise Exception(f"Invalid feature extractor '{feat_extractor}' selected")
-
-    model_name = extractor.init_feat_extractor(device=device)
+    # model_name = extractor.init_feat_extractor(device=device)
+
     # Create cache and output directories
     if cache:
         cache_dir.mkdir(exist_ok=True, parents=True)
->>>>>>> c71e04db
     output_dir.mkdir(parents=True, exist_ok=True)
     norm_method = "STAMP_macenko_" if norm else "STAMP_raw_"
     model_name_norm = Path(norm_method + extractor.model_name)
@@ -276,9 +281,8 @@
                         if os.path.exists(slide_url):
                             os.remove(slide_url)
 
-                print(f"\nExtracting {model_name} features from slide...")
+                print(f"\nExtracting {extractor.name} features from slide...")
                 start_time = time.time()
-<<<<<<< HEAD
                 if patches.shape[0] > 0:
                     store_metadata(
                         outdir=feat_out_dir,
@@ -290,14 +294,6 @@
                     features = extractor.extract(patches, cores, batch_size)
                     store_features(feat_out_dir, features, patches_coords, extractor.name)
                     logging.info(f" Extracted features from slide: {time.time() - start_time:.2f} seconds ({features.shape[0]} tiles)")
-=======
-                if len(canny_norm_patch_list) > 0:
-                    extract_features_(model=extractor.model, transform=extractor.transform, model_name=model_name,
-                                      norm_wsi_img=canny_norm_patch_list, coords=coords_list, wsi_name=slide_name,
-                                      outdir=feat_out_dir, cores=cores, is_norm=norm, device=device if has_gpu else "cpu",
-                                      target_microns=target_microns, patch_size=patch_size)
-                    logging.info(f"Extracted features from slide: {time.time() - start_time:.2f} seconds ({len(canny_norm_patch_list)} tiles)")
->>>>>>> c71e04db
                     num_processed += 1
                 else:
                     logging.error(" 0 tiles remain to extract features from after pre-processing. Continuing...")
